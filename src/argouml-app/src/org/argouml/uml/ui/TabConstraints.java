/* $Id$
 *****************************************************************************
 * Copyright (c) 2009-2012 Contributors - see below
 * All rights reserved. This program and the accompanying materials
 * are made available under the terms of the Eclipse Public License v1.0
 * which accompanies this distribution, and is available at
 * http://www.eclipse.org/legal/epl-v10.html
 *
 * Contributors:
 *    tfmorris
 *****************************************************************************
 *
 * Some portions of this file was previously release using the BSD License:
 */

// Copyright (c) 1996-2007 The Regents of the University of California. All
// Rights Reserved. Permission to use, copy, modify, and distribute this
// software and its documentation without fee, and without a written
// agreement is hereby granted, provided that the above copyright notice
// and this paragraph appear in all copies.  This software program and
// documentation are copyrighted by The Regents of the University of
// California. The software program and documentation are supplied "AS
// IS", without any accompanying services from The Regents. The Regents
// does not warrant that the operation of the program will be
// uninterrupted or error-free. The end-user understands that the program
// was developed for research purposes and is advised not to rely
// exclusively on the program for any reason.  IN NO EVENT SHALL THE
// UNIVERSITY OF CALIFORNIA BE LIABLE TO ANY PARTY FOR DIRECT, INDIRECT,
// SPECIAL, INCIDENTAL, OR CONSEQUENTIAL DAMAGES, INCLUDING LOST PROFITS,
// ARISING OUT OF THE USE OF THIS SOFTWARE AND ITS DOCUMENTATION, EVEN IF
// THE UNIVERSITY OF CALIFORNIA HAS BEEN ADVISED OF THE POSSIBILITY OF
// SUCH DAMAGE. THE UNIVERSITY OF CALIFORNIA SPECIFICALLY DISCLAIMS ANY
// WARRANTIES, INCLUDING, BUT NOT LIMITED TO, THE IMPLIED WARRANTIES OF
// MERCHANTABILITY AND FITNESS FOR A PARTICULAR PURPOSE. THE SOFTWARE
// PROVIDED HEREUNDER IS ON AN "AS IS" BASIS, AND THE UNIVERSITY OF
// CALIFORNIA HAS NO OBLIGATIONS TO PROVIDE MAINTENANCE, SUPPORT,
// UPDATES, ENHANCEMENTS, OR MODIFICATIONS.

package org.argouml.uml.ui;

import java.awt.BorderLayout;
import java.awt.event.ComponentEvent;
import java.awt.event.ComponentListener;
import java.io.IOException;
import java.util.ArrayList;
import java.util.Iterator;
import java.util.List;
import java.util.logging.Level;
import java.util.logging.Logger;

import javax.swing.JOptionPane;
import javax.swing.JToolBar;
import javax.swing.event.EventListenerList;

import org.argouml.application.api.AbstractArgoJPanel;
import org.argouml.model.Model;
import org.argouml.ocl.ArgoFacade;
import org.argouml.ocl.OCLUtil;
import org.argouml.swingext.UpArrowIcon;
import org.argouml.ui.TabModelTarget;
import org.argouml.ui.targetmanager.TargetEvent;
import org.tigris.gef.presentation.Fig;
import org.tigris.toolbar.ToolBarManager;

import tudresden.ocl.OclException;
import tudresden.ocl.OclTree;
import tudresden.ocl.check.OclTypeException;
import tudresden.ocl.gui.ConstraintRepresentation;
import tudresden.ocl.gui.EditingUtilities;
import tudresden.ocl.gui.OCLEditor;
import tudresden.ocl.gui.OCLEditorModel;
import tudresden.ocl.gui.events.ConstraintChangeEvent;
import tudresden.ocl.gui.events.ConstraintChangeListener;
import tudresden.ocl.parser.OclParserException;
import tudresden.ocl.parser.analysis.DepthFirstAdapter;
import tudresden.ocl.parser.node.AConstraintBody;
import tudresden.ocl.parser.node.TName;

/**
  * Tab for OCL constraint editing.
  *
  * @author v1.0: Falk Finger
  * @author v2.0: Steffen Zschaler
  */
public class TabConstraints extends AbstractArgoJPanel
    implements TabModelTarget, ComponentListener {

    private static final Logger LOG =
        Logger.getLogger(TabConstraints.class.getName());

    /**
     * The actual editor pane.
     */
    private OCLEditor mOcleEditor;

    /**
     * The current target element.
     */
    private Object mMmeiTarget;

    /**
     * The constructor.
     */
    public TabConstraints() {
        super("tab.constraints");

        setIcon(new UpArrowIcon());
        setLayout(new BorderLayout(0, 0));

        mOcleEditor = new OCLEditor();
        mOcleEditor.setOptionMask(OCLEditor.OPTIONMASK_TYPECHECK
                   /*|  //removed to workaround problems with autosplit
                     OCLEditor.OPTIONMASK_AUTOSPLIT*/);
        mOcleEditor.setDoAutoSplit(false);
        setToolbarRollover(true);
        setToolbarFloatable(false);
        getOclToolbar().setName("misc.toolbar.constraints");

        add(mOcleEditor);

        addComponentListener(this);
    }

    /**
     * Set the toolbar rollover style.
     *
     * @param enable If true then button borders do not become visible
     * until mouse rolls over button.
     */
    private void setToolbarRollover(boolean enable) {
        if (!ToolBarManager.alwaysUseStandardRollover()) {
            getOclToolbar().putClientProperty(
                    "JToolBar.isRollover", Boolean.TRUE);
        }
    }

    /**
     * Set the toolbar floating style.
     *
     * @param enable If true then the toolbar can be floated and docked
     */
    private void setToolbarFloatable(boolean enable) {
        getOclToolbar().setFloatable(false);
    }

    /**
     * Get a reference to the toolbar object contained in the
     * OCLEditor component.  This is currently a nasty hack. We really
     * require an interface method on OCLEditor (Bob Tarling 8 Feb
     * 2003).
     *
     * @return The toolbar
     */
    private JToolBar getOclToolbar() {
        return (JToolBar) mOcleEditor.getComponent(0);
    }

    //TabModelTarget interface methods

    /**
     * Should this tab be activated for the current target element?<p>
     *
     * Argo only supports constraints for Classes and Features
     * (eg. Attributes and Operations) currently.
     *
     * {@inheritDoc}
     */
    public boolean shouldBeEnabled(Object target) {
        target = (target instanceof Fig) ? ((Fig) target).getOwner() : target;
        return (Model.getFacade().isAClass(target)
                || Model.getFacade().isAFeature(target));
    }

    /*
     * @see org.argouml.ui.TabTarget#getTarget()
     */
    public Object getTarget() {
        return mMmeiTarget;
    }

    /**
     * Refresh the tab because the target has changed.
     */
    public void refresh() {
        setTarget(mMmeiTarget);
    }

    /**
     * Set the target element to be displayed in this tab. Only model elements
     * will be accepted by the constraint tab.
     *
     * {@inheritDoc}
     */
    public void setTarget(Object oTarget) {
        oTarget =
	    (oTarget instanceof Fig) ? ((Fig) oTarget).getOwner() : oTarget;
        if (!(Model.getFacade().isAModelElement(oTarget))) {
            mMmeiTarget = null;
            return;
        }

        mMmeiTarget = oTarget;

        if (isVisible()) {
            setTargetInternal(mMmeiTarget);
        }
    }

    private void setTargetInternal(Object oTarget) {
        // Set editor's model
        if (oTarget != null) {
            mOcleEditor.setModel(new ConstraintModel(oTarget));
        }
    }

    /**
     * Adapter to provide information and a manipulation interface for a
     * target element's set of constraints to the constraint editor.
     */
    private static class ConstraintModel implements OCLEditorModel {

        /**
         * The target element being edited.
         */
        private Object theMMmeiTarget;

        /**
         * A list of all the constraints in m_nmeiTarget. This is necessary to
         * induce a consistent order on the constraints.
         */
        private ArrayList theMAlConstraints;

        /**
         * List of listeners.
         */
        private EventListenerList theMEllListeners = new EventListenerList();

        /**
         * Construct a new ConstraintModel.
         */
        public ConstraintModel(Object mmeiTarget) {
            super();

            theMMmeiTarget = mmeiTarget;

            theMAlConstraints =
		new ArrayList(Model.getFacade().getConstraints(theMMmeiTarget));
        }

        /**
         * Return the number of constraints in this model.
         */
        public int getConstraintCount() {
            return theMAlConstraints.size();
        }

        /**
         * Return the constraint with the specified index.
         *
         * @param nIdx the index of the constraint to be returned.
         *             0 <= nIdx < {@link #getConstraintCount}
         */
        public ConstraintRepresentation getConstraintAt(int nIdx) {
            return representationFor(nIdx);
        }

        /**
         * Remove the specified constraint from the model.
         *
         * @param nIdx the index of the constraint to be removed.
         *             0 <= nIdx < {@link #getConstraintCount}
         */
        public void removeConstraintAt(int nIdx) {
            if ((nIdx < 0) || (nIdx > theMAlConstraints.size())) {
                return;
            }

            Object mc = theMAlConstraints.remove(nIdx);

            if (mc != null) {
                Model.getCoreHelper().removeConstraint(theMMmeiTarget, mc);
            }

            fireConstraintRemoved(mc, nIdx);
        }

        /**
         * Add a fresh constraint to the model.<p>
         *
         * There are 2 restrictions on what can be parsed, given
         * the current OCL grammar:
         * <ol>
         *   <li>Class names must have a capital first letter.
         *   <li>Feature name must have a lower case first letter.
         * </ol>
         */
        public void addConstraint() {

            // check ocl parsing constraints
            Object mmeContext = OCLUtil
                    .getInnerMostEnclosingNamespace(theMMmeiTarget);
            String contextName = Model.getFacade().getName(mmeContext);
            String targetName = Model.getFacade().getName(theMMmeiTarget);
            if ((contextName == null
		 || contextName.equals (""))
		||  // this is to fix issue #2056
                (targetName == null
		 || targetName.equals (""))
		||   // this is to fix issue #2056
                !Character.isUpperCase(contextName.charAt(0))
		|| (Model.getFacade().isAClass (theMMmeiTarget)
		    && !Character.isUpperCase(targetName.charAt(0)))
		|| (Model.getFacade().isAFeature(theMMmeiTarget)
		    && !Character.isLowerCase(targetName.charAt(0)))) {
                // TODO: I18n
                JOptionPane.showMessageDialog(
		    null,
                    "The OCL Toolkit requires that:\n\n"
		    + "Class names have a capital first letter and\n"
		    + "Attribute or Operation names have "
		    + "a lower case first letter.",
                    "Require Correct name convention:",
                    JOptionPane.ERROR_MESSAGE);
                // do not create a constraint:
                return;
            }

            // null elements represent new constraints, which will be
            // added to the target the first time any actual editing
            // takes place.  This is done to ensure syntactical
            // correctness of constraints stored with the target.
            theMAlConstraints.add(null);

            fireConstraintAdded();
        }

        // TODO: - please add some javadoc - ugly classname also
        private class CR implements ConstraintRepresentation {
            /**
             * The constraint being represented.
             */
            private Object theMMcConstraint;

            /**
             * The constraint's index in the list of
             * constraints. Necessary only for new constraints, where
             * m_mcConstraint is still <tt>null</tt>.
             */
            private int theMNIdx = -1;

            public CR(Object mcConstraint, int nIdx) {
                super();

                theMMcConstraint = mcConstraint;
                theMNIdx = nIdx;
            }

            public CR(int nIdx) {
                this(null, nIdx);
            }

            /**
             * Get the name of the constraint.
             */
            public String getName() {
                if (theMMcConstraint == null) {
                    return "newConstraint";
                }
                return Model.getFacade().getName(theMMcConstraint);
            }

            /**
             * Get the constraint's body.
             */
            public String getData() {
                if (theMMcConstraint == null) {
                    return OCLUtil.getContextString(theMMmeiTarget);
                }
                return (String) Model.getFacade().getBody(
                        Model.getFacade().getBody(theMMcConstraint));
            }

            /**
             * Set the constraint's body text. For the exceptions the
             * detailed message must be human readable.
             *
             * @param sData the new body of the constraint
             *
             * @exception IllegalStateException if the constraint is
             *            not in a state to accept body changes.
             * @exception OclParserException if the specified constraint is not
             *     syntactically correct.
             * @exception OclTypeException if the specified constraint
             *            does not adhere by OCL type rules.
             */
            public void setData(String sData, EditingUtilities euHelper)
		throws OclParserException, OclTypeException {
                // Parse and check specified constraint.
                OclTree tree = null;

                try {
                    Object mmeContext = OCLUtil
                            .getInnerMostEnclosingNamespace(theMMmeiTarget);

                    try {
                        tree =
			    euHelper.parseAndCheckConstraint(
				sData,
				new ArgoFacade(mmeContext));
                    } catch (IOException ioe) {
                        // Ignored: Highly unlikely, and what would we
                        // do anyway?  log it
                        LOG.log(Level.SEVERE, "problem parsing And Checking Constraints",
				   ioe);
                        return;
                    }

                    // Split constraint body, if user wants us to
                    if (euHelper.getDoAutoSplit()) {
                        List lConstraints = euHelper.splitConstraint(tree);

                        if (lConstraints.size() > 0) {
                            removeConstraintAt(theMNIdx);

                            for (Iterator i = lConstraints.iterator();
				 i.hasNext();) {
                                OclTree ocltCurrent = (OclTree) i.next();

                                Object mc =
                                    Model.getCoreFactory()
				        .createConstraint();
                                Model.getCoreHelper().setName(mc, ocltCurrent
                                    .getConstraintName());
                                Model.getCoreHelper().setBody(mc,
                                        Model.getDataTypesFactory()
                                        	.createBooleanExpression(
                                        	        "OCL",
                                        	        ocltCurrent
                                        	        .getExpression()));
                                Model.getCoreHelper().addConstraint(
                                        theMMmeiTarget,
                                        mc);

                                // the constraint _must_ be owned by a namespace
                                if (Model.getFacade().getNamespace(
                                        theMMmeiTarget)
                                        != null) {
                                    Model.getCoreHelper().addOwnedElement(
                                            Model.getFacade().getNamespace(
                                                    theMMmeiTarget),
                                            mc);
                                } else if (Model.getFacade().getNamespace(
                                        mmeContext) != null) {
                                    Model.getCoreHelper().addOwnedElement(
                                            Model.getFacade().getNamespace(
                                                    mmeContext),
                                            theMMcConstraint);
                                }

                                theMAlConstraints.add(mc);
                                fireConstraintAdded();
                            }

                            return;
                        }
                    }

                    // Store constraint body
                    Object mcOld = null;

                    if (theMMcConstraint == null) {
                        // New constraint, first time setData is called
                        theMMcConstraint =
                            Model.getCoreFactory().createConstraint();

                        Model.getCoreHelper().setName(
                                theMMcConstraint,
                                "newConstraint");
                        Model.getCoreHelper().setBody(
                                theMMcConstraint,
                                Model.getDataTypesFactory()
                                	.createBooleanExpression("OCL", sData));

                        Model.getCoreHelper().addConstraint(theMMmeiTarget,
                                theMMcConstraint);

                        // the constraint _must_ be owned by a namespace
                        Object targetNamespace =
                            Model.getFacade().getNamespace(theMMmeiTarget);
                        Object contextNamespace =
                            Model.getFacade().getNamespace(mmeContext);
                        if (targetNamespace != null) {
                            Model.getCoreHelper().addOwnedElement(
                                    targetNamespace,
                                    theMMcConstraint);
                        } else if (contextNamespace != null) {
                            Model.getCoreHelper().addOwnedElement(
                                    contextNamespace,
                                    theMMcConstraint);
                        }

                        theMAlConstraints.set(theMNIdx, theMMcConstraint);
                    } else {
                        mcOld = Model.getCoreFactory().createConstraint();
                        Model.getCoreHelper().setName(
                                mcOld,
                                Model.getFacade().getName(theMMcConstraint));
                        Model.getCoreHelper().setBody(
                                mcOld,
                                Model.getDataTypesFactory()
                                	.createBooleanExpression("OCL",
                                	        (String) Model.getFacade()
                                	        	.getBody(
                                                Model.getFacade().getBody(
                                                        theMMcConstraint))));
                        Model.getCoreHelper().setBody(theMMcConstraint,
                                Model.getDataTypesFactory()
                                	.createBooleanExpression("OCL", sData));
                    }

                    fireConstraintDataChanged(theMNIdx, mcOld,
                            theMMcConstraint);

                } catch (OclTypeException pe) {
                    LOG.log(Level.WARNING, "There was some sort of OCL Type problem", pe);
                    throw pe;
                } catch (OclParserException pe1) {
                    LOG.log(Level.WARNING, "Could not parse the constraint", pe1);
                    throw pe1;
                } catch (OclException oclExc) {
                    // a runtime exception that occurs when some
                    // internal test fails
                    LOG.log(Level.WARNING, "There was some unidentified problem");
                    throw oclExc;
                }
            }

            /**
             * Set the constraint's name.
             */
            public void setName(
                final String sName,
                final EditingUtilities euHelper) {
                if (theMMcConstraint != null) {
                    // Check name for consistency with spec
                    if (!euHelper.isValidConstraintName(sName)) {
                        throw new IllegalArgumentException(
                                "Please specify a valid name.");
                    }

                    // Set name
                    Object mcOld =
                        Model.getCoreFactory().createConstraint();
                    Model.getCoreHelper().setName(mcOld,
                            Model.getFacade().getName(theMMcConstraint));
                    Object constraintBody =
                        Model.getFacade().getBody(theMMcConstraint);
                    Model.getCoreHelper().setBody(mcOld,
                            Model.getDataTypesFactory()
                                .createBooleanExpression(
                                        "OCL",
                                        (String) Model.getFacade().getBody(
                                                constraintBody)));

                    Model.getCoreHelper().setName(theMMcConstraint, sName);

                    fireConstraintNameChanged(theMNIdx, mcOld,
                            theMMcConstraint);

                    // Also set name in constraint body -- Added 03/14/2001
                    try {
                        OclTree tree = null;
                        Object mmeContext = OCLUtil
                                .getInnerMostEnclosingNamespace(theMMmeiTarget);

                        constraintBody =
                            Model.getFacade().getBody(theMMcConstraint);
                        tree =
                            euHelper.parseAndCheckConstraint(
                                (String) Model.getFacade().getBody(
                                        constraintBody),
                                new ArgoFacade(mmeContext));

                        if (tree != null) {
                            tree.apply(new DepthFirstAdapter() {
                                private int nameID = 0;
                                public void caseAConstraintBody(
                                        AConstraintBody node) {
                                    // replace name
                                    if (nameID == 0) {
                                        node.setName(new TName(sName));
                                    } else {
                                        node.setName(new TName(
                                                sName + "_" + nameID));
                                    }
                                    nameID++;
				}
                            });

                            setData(tree.getExpression(), euHelper);
                        }
                    } catch (Throwable t) {
                        // OK, so that didn't work out... Just ignore
                        // any problems and don't set the name in the
                        // constraint body better had log it.
                        LOG.log(Level.SEVERE, "some unidentified problem", t);
                    }
                } else {
                    throw new IllegalStateException(
                        "Please define and submit a constraint body first.");
                }
            }
        }

        /**
         * Create a representation adapter for the given constraint.
         */
        private CR representationFor(int nIdx) {
            if ((nIdx < 0) || (nIdx >= theMAlConstraints.size())) {
                return null;
            }

            Object mc = theMAlConstraints.get(nIdx);

            if (mc != null) {
                return new CR(mc, nIdx);
            }
            return new CR(nIdx);
        }

        /**
         * Add a listener to be informed of changes in the model.
         *
         * @param ccl the new listener
         */
        public void addConstraintChangeListener(ConstraintChangeListener ccl) {
            theMEllListeners.add(ConstraintChangeListener.class, ccl);
        }

        /**
         * Remove a listener to be informed of changes in the model.
         *
         * @param ccl the listener to be removed
         */
        public void removeConstraintChangeListener(
                ConstraintChangeListener ccl) {
            theMEllListeners.remove(ConstraintChangeListener.class, ccl);
        }

        protected void fireConstraintRemoved(
                Object mc, int nIdx) {
            // Guaranteed to return a non-null array
            Object[] listeners = theMEllListeners.getListenerList();

            ConstraintChangeEvent cce = null;

            // Process the listeners last to first, notifying
            // those that are interested in this event
            for (int i = listeners.length - 2; i >= 0; i -= 2) {
                if (listeners[i] == ConstraintChangeListener.class) {
                    // Lazily create the event:
                    if (cce == null) {
                        cce = new ConstraintChangeEvent(
                            this,
                            nIdx,
                            new CR(mc, nIdx),
                            null);
                    }
                    ((ConstraintChangeListener) listeners[i + 1])
                        .constraintRemoved(cce);
                }
            }
        }

        protected void fireConstraintAdded() {
            // Guaranteed to return a non-null array
            Object[] listeners = theMEllListeners.getListenerList();

            ConstraintChangeEvent cce = null;

            // Process the listeners last to first, notifying
            // those that are interested in this event
            for (int i = listeners.length - 2; i >= 0; i -= 2) {
                if (listeners[i] == ConstraintChangeListener.class) {
                    // Lazily create the event:
                    if (cce == null) {
                        int nIdx = theMAlConstraints.size() - 1;
                        cce =
                            new ConstraintChangeEvent(
                                    this,
                                    nIdx,
                                    null,
                                    representationFor(nIdx));
                    }
                    ((ConstraintChangeListener) listeners[i + 1])
                        .constraintAdded(cce);
                }
            }
        }

<<<<<<< HEAD
        protected void fireConstraintDataChanged(
        int nIdx,
        Object mcOld,
        Object mcNew) {

    fireConstraintEvent(nIdx, mcOld, mcNew, true);
}

        protected void fireConstraintNameChanged(
        int nIdx,
        Object mcOld,
        Object mcNew) {

    fireConstraintEvent(nIdx, mcOld, mcNew, false);
}

	    private void fireConstraintEvent(
        int nIdx,
        Object mcOld,
        Object mcNew,
        boolean isDataChange) {

    Object[] listeners = theMEllListeners.getListenerList();
    ConstraintChangeEvent cce = null;

    for (int i = listeners.length - 2; i >= 0; i -= 2) {
        if (listeners[i] == ConstraintChangeListener.class) {
            if (cce == null) {
                cce = new ConstraintChangeEvent(
                        this,
                        nIdx,
                        new CR(mcOld, nIdx),
                        new CR(mcNew, nIdx));
            }

            if (isDataChange) {
                ((ConstraintChangeListener) listeners[i + 1]).constraintDataChanged(cce);
            } else {
                ((ConstraintChangeListener) listeners[i + 1]).constraintNameChanged(cce);
            }
=======
        private void fireConstraintEvent(
        int nIdx,
        Object mcOld,
        Object mcNew,
        boolean isDataChange) {

    Object[] listeners = theMEllListeners.getListenerList();
    ConstraintChangeEvent cce = null;

    for (int i = listeners.length - 2; i >= 0; i -= 2) {
        if (listeners[i] == ConstraintChangeListener.class) {
            if (cce == null) {
                cce = new ConstraintChangeEvent(
                        this,
                        nIdx,
                        new CR(mcOld, nIdx),
                        new CR(mcNew, nIdx));
            }

            if (isDataChange) {
                ((ConstraintChangeListener) listeners[i + 1]).constraintDataChanged(cce);
            } else {
                ((ConstraintChangeListener) listeners[i + 1]).constraintNameChanged(cce);
            }
        }
    }
}

protected void fireConstraintDataChanged(
    int nIdx,
    Object mcOld,
    Object mcNew) {

fireConstraintEvent(nIdx, mcOld, mcNew, true);
}

        protected void fireConstraintNameChanged(int nIdx, Object mcOld, Object mcNew) {
            fireConstraintEvent(nIdx, mcOld, mcNew, false);
>>>>>>> 7160d35d
        }
    }
}

    /*
     * @see org.argouml.ui.targetmanager.TargetListener#targetAdded(
     *         org.argouml.ui.targetmanager.TargetEvent)
     */
    public void targetAdded(TargetEvent e) {
        // TODO: Why is this ignored? - tfm - 20070110
    }

    /*
     * @see org.argouml.ui.targetmanager.TargetListener#targetRemoved(
     *         org.argouml.ui.targetmanager.TargetEvent)
     */
    public void targetRemoved(TargetEvent e) {
        setTarget(e.getNewTarget());
    }

    /*
     * @see org.argouml.ui.targetmanager.TargetListener#targetSet(
     *         org.argouml.ui.targetmanager.TargetEvent)
     */
    public void targetSet(TargetEvent e) {
        setTarget(e.getNewTarget());
    }

    /*
     * @see java.awt.event.ComponentListener#componentShown(java.awt.event.ComponentEvent)
     */
    public void componentShown(ComponentEvent e) {
        // Update our model with our saved target
        setTargetInternal(mMmeiTarget);
    }

    /*
     * @see java.awt.event.ComponentListener#componentHidden(java.awt.event.ComponentEvent)
     */
    public void componentHidden(ComponentEvent e) {
        // We have no model event listeners, so no need to do anything
    }

    public void componentMoved(ComponentEvent e) {
        // ignored
    }

    public void componentResized(ComponentEvent e) {
        // ignored
    }


}<|MERGE_RESOLUTION|>--- conflicted
+++ resolved
@@ -698,7 +698,7 @@
             }
         }
 
-<<<<<<< HEAD
+
         protected void fireConstraintDataChanged(
         int nIdx,
         Object mcOld,
@@ -739,46 +739,7 @@
             } else {
                 ((ConstraintChangeListener) listeners[i + 1]).constraintNameChanged(cce);
             }
-=======
-        private void fireConstraintEvent(
-        int nIdx,
-        Object mcOld,
-        Object mcNew,
-        boolean isDataChange) {
-
-    Object[] listeners = theMEllListeners.getListenerList();
-    ConstraintChangeEvent cce = null;
-
-    for (int i = listeners.length - 2; i >= 0; i -= 2) {
-        if (listeners[i] == ConstraintChangeListener.class) {
-            if (cce == null) {
-                cce = new ConstraintChangeEvent(
-                        this,
-                        nIdx,
-                        new CR(mcOld, nIdx),
-                        new CR(mcNew, nIdx));
-            }
-
-            if (isDataChange) {
-                ((ConstraintChangeListener) listeners[i + 1]).constraintDataChanged(cce);
-            } else {
-                ((ConstraintChangeListener) listeners[i + 1]).constraintNameChanged(cce);
-            }
-        }
-    }
-}
-
-protected void fireConstraintDataChanged(
-    int nIdx,
-    Object mcOld,
-    Object mcNew) {
-
-fireConstraintEvent(nIdx, mcOld, mcNew, true);
-}
-
-        protected void fireConstraintNameChanged(int nIdx, Object mcOld, Object mcNew) {
-            fireConstraintEvent(nIdx, mcOld, mcNew, false);
->>>>>>> 7160d35d
+
         }
     }
 }
