--- conflicted
+++ resolved
@@ -37,19 +37,13 @@
 This project is the virtual project that includes all core subprojects.
   </description>
 
-<<<<<<< HEAD
+
  <properties>
   <sonar.organization>grestipher</sonar.organization>
   <sonar.host.url>https://sonarcloud.io</sonar.host.url>
 </properties>
-=======
-  <properties>
-    <!-- Used in parent to deploy site on github. -->
-    <github.site.repositoryName>argouml</github.site.repositoryName>
-    <sonar.organization>abhigyan-singh2001</sonar.organization>
-    <sonar.host.url>https://sonarcloud.io</sonar.host.url>
-  </properties>
->>>>>>> 94e9f3fd
+
+
 
   <scm>
     <url>${github.site.org}/${github.site.repositoryName}</url>
